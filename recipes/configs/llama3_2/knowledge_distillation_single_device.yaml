--- conflicted
+++ resolved
@@ -4,11 +4,7 @@
 # This config assumes that you've ran the following commands before launching KD:
 # First download the student and teacher models
 #   tune download meta-llama/Meta-Llama-3.2-1B --output-dir /workspace/.cache/tune/Meta-Llama-3.2-1B --ignore-patterns "original/consolidated.00.pth"
-<<<<<<< HEAD
-#   tune download meta-llama/Meta-Llama-3.1-3B --output-dir /workspace/.cache/tune/Meta-Llama-3.1-3B --ignore-patterns "original/consolidated.00.pth"
-=======
 #   tune download meta-llama/Meta-Llama-3.2-3B --output-dir /workspace/.cache/tune/Meta-Llama-3.2-3B --ignore-patterns "original/consolidated.00.pth"
->>>>>>> 1d96dea5
 #
 # You get better results using KD if the teacher model has already been fine-tuned on the target dataset:
 #   tune run lora_finetune_single_device --config llama3_1/8B_lora_single_device
@@ -22,17 +18,6 @@
 # Model Arguments
 model:
   # ISS
-<<<<<<< HEAD
-  _component_: torchtune.models.llama3_2.qlora_llama3_2_1b
-  # _component_: torchtune.models.llama3_2.lora_llama3_2_1b
-  lora_attn_modules: ["q_proj","k_proj","v_proj","output_proj"]
-  # lora_attn_modules: ['q_proj', 'v_proj', 'output_proj']
-  apply_lora_to_mlp: True
-  # ISS
-  # apply_lora_to_output: False
-  lora_rank: 8  # higher increases accuracy and memory
-  lora_alpha: 16  # usually alpha=2*rank
-=======
   # _component_: torchtune.models.llama3_2.qlora_llama3_2_1b
   _component_: torchtune.models.llama3_2.lora_llama3_2_1b
   # lora_attn_modules: ["q_proj","k_proj","v_proj","output_proj"]
@@ -45,11 +30,7 @@
   # lora_dropout: 0.0
   lora_rank: 64
   lora_alpha: 128
->>>>>>> 1d96dea5
   lora_dropout: 0.0
-  # lora_rank: 64
-  # lora_alpha: 128
-  # lora_dropout: 0.0
 
 teacher_model:
   _component_: torchtune.models.llama3_2.llama3_2_3b
@@ -75,21 +56,13 @@
 # Teacher checkpoint
 teacher_checkpointer:
   _component_: torchtune.training.FullModelHFCheckpointer
-<<<<<<< HEAD
-  checkpoint_dir: /workspace/.cache/tune/Meta-Llama-3.1-3B/
-=======
   checkpoint_dir: /workspace/.cache/tune/Meta-Llama-3.2-3B/
->>>>>>> 1d96dea5
   checkpoint_files: [
     model-00001-of-00002.safetensors,
     model-00002-of-00002.safetensors,
   ]
   recipe_checkpoint: null
-<<<<<<< HEAD
-  output_dir: /workspace/.cache/tune/Meta-Llama-3.1-3B/
-=======
   output_dir: /workspace/.cache/tune/Meta-Llama-3.2-3B/
->>>>>>> 1d96dea5
   model_type: LLAMA3_2
 
 # Dataset and Sampler
@@ -99,13 +72,8 @@
 seed: null
 shuffle: True
 # ISS
-<<<<<<< HEAD
-batch_size: 1
-# batch_size: 4
-=======
 # batch_size: 1
 batch_size: 4
->>>>>>> 1d96dea5
 
 # Optimizer and Scheduler
 optimizer:
